--- conflicted
+++ resolved
@@ -125,12 +125,8 @@
         level = lev  # Can be modified below
         y = pds[1:]
         yerr = epds[1:]
-<<<<<<< HEAD
         if norm.lower() == 'leahy' or (norm.lower() == 'rms' and
                                        (not xlog or not ylog)):
-=======
-        if norm.lower() == 'leahy' or (norm == 'rms' and (not xlog or not ylog)):
->>>>>>> a5b7b738
             plt.errorbar(freq[1:], y, yerr=yerr, fmt='-',
                          drawstyle='steps-mid', color=color, label=fname)
         elif norm == 'rms' and xlog and ylog:
