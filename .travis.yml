language: python
python:
  - "2.7"
  - "3.3"
  - "3.4"
<<<<<<< HEAD
=======
  - "pypy"
  - "pypy3"
>>>>>>> 238c2f05
before_install:
  - sudo apt-get install libnetcdf-dev libhdf5-serial-dev
  - wget http://repo.continuum.io/miniconda/Miniconda-latest-Linux-x86_64.sh -O miniconda.sh
  - chmod +x miniconda.sh
  - ./miniconda.sh -b
  - export PATH=/home/travis/miniconda/bin:$PATH
  - conda update --yes conda
  - sudo rm -rf /dev/shm
  - sudo ln -s /run/shm /dev/shm
install:
  - conda install --yes python=$TRAVIS_PYTHON_VERSION scipy matplotlib astropy
  - travis_retry pip install netCDF4
  - python setup.py install
script:
  - python tests/utests.py<|MERGE_RESOLUTION|>--- conflicted
+++ resolved
@@ -3,11 +3,6 @@
   - "2.7"
   - "3.3"
   - "3.4"
-<<<<<<< HEAD
-=======
-  - "pypy"
-  - "pypy3"
->>>>>>> 238c2f05
 before_install:
   - sudo apt-get install libnetcdf-dev libhdf5-serial-dev
   - wget http://repo.continuum.io/miniconda/Miniconda-latest-Linux-x86_64.sh -O miniconda.sh
