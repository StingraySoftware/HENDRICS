--- conflicted
+++ resolved
@@ -285,13 +285,9 @@
 
     outdata = contents.copy()
 
-<<<<<<< HEAD
-    outdata["lc"] = np.array(lc / (expo / dt), dtype=np.float64)
-=======
     newlc = np.array(lc / expo * dt, dtype=np.float64)
     newlc[expo < expo_limit] = 0
     outdata["lc"] = newlc
->>>>>>> 82d93320
     outdata["expo"] = expo
 
     save_lcurve(outdata, outname)
