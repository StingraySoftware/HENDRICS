--- conflicted
+++ resolved
@@ -104,16 +104,7 @@
         p, pcov = curve_fit(_baseline_fun, freq, pds, p0=[2], sigma=epds)
         logging.info('White noise level is {0}'.format(p[0]))
         pds -= p[0]
-<<<<<<< HEAD
-        ax = plt.gca()
-        ax.set_xscale('log', nonposx='clip')
-        ax.set_yscale('log', nonposy='clip')
-
-        plt.errorbar(freq[1:], pds[1:], yerr=epds[1:], fmt='-',
-                     drawstyle='steps-mid', color=color, label=fname)
-
-        if np.any(lev - p[0] < 0):
-=======
+
         if xlog and ylog:
             plt.figure('PDS - Loglog')
         else:
@@ -135,7 +126,6 @@
             level *= freq
 
         if np.any(level < 0):
->>>>>>> 82d93320
             continue
         if isinstance(level, collections.Iterable):
             plt.plot(freq, level, ls='--', color=color)
